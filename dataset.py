--- conflicted
+++ resolved
@@ -108,21 +108,19 @@
         max_configs=64,
         scaler=None,
         tgt_scaler=None,
-<<<<<<< HEAD
-        **kwargs,
-=======
         use_compressed=True,
         data_concatenation=False,
         select_close_runtimes=False,
         select_close_runtimes_prob=0.5,
         filter_random_configs=False,
-        **kwargs
->>>>>>> ca9e0dce
+        **kwargs,
     ):
         if search == "mix":
             # in mix mode, we load all the data both from default and random
             if not use_compressed:
-                default_df = load_df(os.path.join(data_folder, data_type, source, "default"), split)
+                default_df = load_df(
+                    os.path.join(data_folder, data_type, source, "default"), split
+                )
                 random_df = load_df(os.path.join(data_folder, data_type, source, "random"), split)
             else:
                 default_df = load_df(
@@ -137,7 +135,9 @@
                 print("Filtering random configs")
                 filtered_random_df = []
                 for file in tqdm(default_df["file"].unique()):
-                    default_runtime = default_df[default_df["file"] == file]["config_runtime"].values[0]
+                    default_runtime = default_df[default_df["file"] == file][
+                        "config_runtime"
+                    ].values[0]
                     file_df = random_df.loc[random_df["file"] == file]
 
                     # filter out node_config_feat and runtime that are not in range of min and max default runtime
@@ -174,7 +174,12 @@
                                 bin_indices_i = np.where(np.array(bin_indices) == i)[0]
                                 if len(bin_indices_i) > 0:
                                     # num_samples is number of default runtimes in bin i
-                                    num_samples = np.sum(np.logical_and(default_runtime < bins[i + 1], default_runtime >= bins[i]))
+                                    num_samples = np.sum(
+                                        np.logical_and(
+                                            default_runtime < bins[i + 1],
+                                            default_runtime >= bins[i],
+                                        )
+                                    )
                                     sampled_indices = np.random.choice(
                                         bin_indices_i,
                                         # num_samples
@@ -183,9 +188,11 @@
                                     )
                                     sampled_runtimes.extend(sampled_indices)
                                     sampled_node_config_feat.extend(sampled_indices)
-                            
+
                             sampled_runtimes = np.array(filtered_runtimes)[sampled_runtimes]
-                            sampled_node_config_feat = np.array(filtered_node_config_feat)[sampled_node_config_feat]
+                            sampled_node_config_feat = np.array(filtered_node_config_feat)[
+                                sampled_node_config_feat
+                            ]
 
                             # new_dict[col] = [np.array(filtered_runtimes)]
                             # new_dict["node_config_feat"] = [np.array(filtered_node_config_feat)]
@@ -205,22 +212,28 @@
 
             # group by file, mix configs
             if split == "train" and not data_concatenation:
-                self.df = self.df.groupby("file").agg(
-                    {
-                        "node_feat": "first",
-                        "node_opcode": "first",
-                        "edge_index": "first",
-                        "node_config_feat": lambda x: np.concatenate(x.tolist(), axis=0),
-                        "node_config_ids": "first",
-                        "config_runtime": lambda x: np.concatenate(x.tolist(), axis=0),
-                        "search": "first",
-                    }
-                ).reset_index()
+                self.df = (
+                    self.df.groupby("file")
+                    .agg(
+                        {
+                            "node_feat": "first",
+                            "node_opcode": "first",
+                            "edge_index": "first",
+                            "node_config_feat": lambda x: np.concatenate(x.tolist(), axis=0),
+                            "node_config_ids": "first",
+                            "config_runtime": lambda x: np.concatenate(x.tolist(), axis=0),
+                            "search": "first",
+                        }
+                    )
+                    .reset_index()
+                )
         else:
             if not use_compressed:
                 self.df = load_df(os.path.join(data_folder, data_type, source, search), split)
             else:
-                self.df = load_df(os.path.join(data_folder, data_type, source + "_compressed", search), split)
+                self.df = load_df(
+                    os.path.join(data_folder, data_type, source + "_compressed", search), split
+                )
 
             self.df["search"] = search
 
@@ -302,11 +315,13 @@
                     )
                 else:
                     sorted_indices = np.argsort(target)
-                    
+
                     # select a list of k * max_configs indices then randomly select max_configs indices
                     k = np.random.randint(1, 5)
                     if k * self.max_configs < len(sorted_indices):
-                        start_idx = np.random.randint(0, len(sorted_indices) - k * self.max_configs)
+                        start_idx = np.random.randint(
+                            0, len(sorted_indices) - k * self.max_configs
+                        )
                     else:
                         start_idx = 0
 
