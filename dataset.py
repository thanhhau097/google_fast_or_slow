import os
import random

import numpy as np
import pandas as pd
import torch
from torch.utils.data import Dataset
from tqdm import tqdm


def load_df(directory, split):
    path = os.path.join(directory, split)
    files = os.listdir(path)
    list_df = []

    for file in tqdm(files):
        d = dict(np.load(os.path.join(path, file)))
        d["file"] = file
        list_df.append(d)
    return pd.DataFrame.from_dict(list_df)


class TileDataset(Dataset):
    def __init__(self, data_type, source, search, data_folder, split="train", **kwargs):
        self.df = load_df(os.path.join(data_folder, data_type, source), split)

    def __len__(self):
        return len(self.df)

    def __getitem__(self, idx):
        row = self.df.iloc[idx]
        config_feat = torch.tensor(row["config_feat"].astype(np.float32))
        node_feat = torch.tensor(row["node_feat"].astype(np.float32))
        node_opcode = torch.tensor(row["node_opcode"].astype(np.int64))
        edge_index = torch.tensor(np.swapaxes(row["edge_index"], 0, 1).astype(np.int64))
        target = (
            row["config_runtime"] / (row["config_runtime_normalizers"] + 1e-5)
        ).astype(
            np.float32
        )  # /row['config_runtime_normalizers']
        # minmax scale the target, we only care about order
        target = (target - np.mean(target)) / (np.std(target) + 1e-5)

        #         target = (target-np.mean(target))/(np.std(target))
        target = torch.tensor(target)
        return config_feat, node_feat, node_opcode, edge_index, target


def tile_collate_fn(batch):
    config_feat, node_feat, node_opcode, edge_index, target = zip(*batch)
    config_feat = torch.stack(config_feat)
    node_feat = torch.stack(node_feat)
    node_opcode = torch.stack(node_opcode)
    edge_index = torch.stack(edge_index)
    target = torch.stack(target)

    # only take one graph
    return {
        "config_feat": config_feat[0],
        "node_feat": node_feat[0],
        "node_opcode": node_opcode[0],
        "edge_index": edge_index[0],
        "target": target[0],
    }


class LayoutDataset(Dataset):
    def __init__(
        self,
        data_type,
        source,
        search,
        data_folder,
        split="train",
        max_configs=128,
        scaler=None,
        tgt_scaler=None,
        **kwargs
    ):
        self.df = load_df(os.path.join(data_folder, data_type, source, search), split)
        self.scaler = scaler
        self.tgt_scaler = tgt_scaler
        if self.scaler is not None:
            self.scaler = self.scaler.fit(np.concatenate(self.df["node_feat"].tolist()))
        if self.tgt_scaler is not None:
            self.tgt_scaler = self.tgt_scaler.fit(
                np.concatenate(self.df["config_runtime"].tolist())[:, None]
            )
        self.max_configs = max_configs
        self.split = split
        # break dataset into batch size chunks
        if self.split in ["valid", "test"]:
            new_df = []
            for i in range(len(self.df)):
                row = self.df.iloc[i]
                nb_splits = int(np.ceil(row["node_config_feat"].shape[0] / max_configs))
                all_node_cfg_feat_chunks = np.array_split(
                    row["node_config_feat"], nb_splits
                )
                all_runtime_chunks = np.array_split(row["config_runtime"], nb_splits)
                for subset_node_cfg_feat, subset_runtime in zip(
                    all_node_cfg_feat_chunks, all_runtime_chunks
                ):
                    new_df.append(
                        {
                            "file": row["file"],
                            "node_config_feat": subset_node_cfg_feat,
                            "node_feat": row["node_feat"],
                            "node_opcode": row["node_opcode"],
                            "edge_index": row["edge_index"],
                            "node_config_ids": row["node_config_ids"],
                            "config_runtime": subset_runtime,
                        }
                    )
            self.df = pd.DataFrame.from_dict(new_df)

    def __len__(self):
        return len(self.df)

    def __getitem__(self, idx):
        # example shape
        # edge_index (9099, 2)
        # node_feat (5673, 140)
        # node_opcode (5673,)
        # node_config_feat (5704, 166, 18)
        # node_config_ids (166,)
        # node_splits (1, 2)
        # config_runtime (5704,)
        row = self.df.iloc[idx]
        node_feat = row["node_feat"].astype(np.float32)
        node_opcode = torch.tensor(row["node_opcode"].astype(np.int64))
        edge_index = torch.tensor(np.swapaxes(row["edge_index"], 0, 1).astype(np.int64))

        # layout only
        sparse_node_config_feat = row["node_config_feat"].astype(np.int8)
        node_config_ids = row["node_config_ids"].astype(np.int64)

        target = row["config_runtime"].astype(np.float32)
        # target = (target - np.mean(target)) / (np.std(target) + 1e-5)

        if self.split in ["valid", "test"]:
            random_indices = list(range(sparse_node_config_feat.shape[0]))
        elif sparse_node_config_feat.shape[0] <= self.max_configs:
            random_indices = list(range(sparse_node_config_feat.shape[0]))
        else:
            random_indices = random.sample(
                range(sparse_node_config_feat.shape[0]), self.max_configs
            )

        sparse_node_config_feat = sparse_node_config_feat[random_indices]

<<<<<<< HEAD
        # # convert node_config_feat to (num_configs, num_nodes, num_features)
        # node_config_feat = (
        #     np.ones(
        #         (sparse_node_config_feat.shape[0], node_feat.shape[0], 18),
        #         dtype=np.float32,
        #     )
        #     * -2
        # )
        # node_config_feat[:, node_config_ids] = sparse_node_config_feat
=======
        # convert node_config_feat to (num_configs, num_nodes, num_features)
        node_config_feat = (
            np.ones(
                (sparse_node_config_feat.shape[0], node_feat.shape[0], 18),
                dtype=np.int8,
            )
            * -2  # -1 means standard config, so -2 denotes not configurable node
        )
        node_config_feat[:, node_config_ids] = sparse_node_config_feat
>>>>>>> 37f9f33c

        # node_config_feat = torch.tensor(node_config_feat)

        node_config_feat = torch.tensor(sparse_node_config_feat)

        target = target[random_indices]
        # minmax scale the target, we only care about order

        # normalisation
<<<<<<< HEAD
        # node_config_feat = node_config_feat / 3
=======
        node_config_feat = (
            node_config_feat + 2
        ).long()  # -2 is min and 5 is max so offset to [0, 7] for embd layer
>>>>>>> 37f9f33c
        node_feat = self.scaler.transform(node_feat)
        target = self.tgt_scaler.transform(target[:, None]).squeeze(1)

        node_feat = torch.tensor(node_feat)
        target = torch.tensor(target)
        return (
            node_config_feat,
            node_feat,
            node_opcode,
            edge_index,
            torch.tensor(node_config_ids),
            target,
        )


def layout_collate_fn(batch):
    node_config_feat, node_feat, node_opcode, edge_index, node_config_ids, target = zip(
        *batch
    )
    node_config_feat = torch.stack(node_config_feat)[0]
    node_feat = torch.stack(node_feat)[0]
    node_opcode = torch.stack(node_opcode)[0]
    edge_index = torch.stack(edge_index)[0]
    node_config_ids = torch.stack(node_config_ids)[0]
    target = torch.stack(target)[0]

    # only take one graph
    return {
        "node_config_feat": node_config_feat,
        "node_feat": node_feat,
        "node_opcode": node_opcode,
        "edge_index": edge_index,
        "node_config_ids": node_config_ids,
        "target": target,
    }<|MERGE_RESOLUTION|>--- conflicted
+++ resolved
@@ -149,7 +149,6 @@
 
         sparse_node_config_feat = sparse_node_config_feat[random_indices]
 
-<<<<<<< HEAD
         # # convert node_config_feat to (num_configs, num_nodes, num_features)
         # node_config_feat = (
         #     np.ones(
@@ -159,17 +158,6 @@
         #     * -2
         # )
         # node_config_feat[:, node_config_ids] = sparse_node_config_feat
-=======
-        # convert node_config_feat to (num_configs, num_nodes, num_features)
-        node_config_feat = (
-            np.ones(
-                (sparse_node_config_feat.shape[0], node_feat.shape[0], 18),
-                dtype=np.int8,
-            )
-            * -2  # -1 means standard config, so -2 denotes not configurable node
-        )
-        node_config_feat[:, node_config_ids] = sparse_node_config_feat
->>>>>>> 37f9f33c
 
         # node_config_feat = torch.tensor(node_config_feat)
 
@@ -179,13 +167,9 @@
         # minmax scale the target, we only care about order
 
         # normalisation
-<<<<<<< HEAD
-        # node_config_feat = node_config_feat / 3
-=======
         node_config_feat = (
             node_config_feat + 2
         ).long()  # -2 is min and 5 is max so offset to [0, 7] for embd layer
->>>>>>> 37f9f33c
         node_feat = self.scaler.transform(node_feat)
         target = self.tgt_scaler.transform(target[:, None]).squeeze(1)
 
