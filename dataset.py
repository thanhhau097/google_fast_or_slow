import os
import random

import numpy as np
import pandas as pd
import torch
from torch.utils.data import Dataset
from tqdm import tqdm


def vec_to_int(vec: np.ndarray) -> np.ndarray:
    # Powers of 7: [1, 7, 49, 343, 2401, 16807]
    powers_of_7 = np.array([7**i for i in range(6)])
    return np.dot(vec, powers_of_7).astype(np.int32)


def int_to_vec(integers: np.ndarray) -> np.ndarray:
    # Create an empty array of shape (N, 6) to store the results
    vectors = np.empty((len(integers), 6), dtype=np.int64)

    # Divide by powers of 7 and take the remainder to find each digit
    for i in range(6):
        vectors[:, i] = integers % 7
        integers //= 7

    return vectors.astype(np.int32)


def compress_configs(node_configs):
    vecs = node_configs.reshape(-1, 6).astype(np.int32) + 1
    ints = vec_to_int(vecs)
    ints = ints.reshape(node_configs.shape[0], node_configs.shape[1], 3)
    return ints


def decompress_configs(node_configs):
    ints = node_configs.astype(np.int32).reshape(-1)
    vecs = int_to_vec(ints)
    vecs = vecs.reshape(node_configs.shape[0], -1, 18) - 1
    return vecs


def load_df(directory, split):
    path = os.path.join(directory, split)
    files = os.listdir(path)
    list_df = []

    for file in tqdm(files):
        d = dict(np.load(os.path.join(path, file)))
        d["file"] = file
        list_df.append(d)
    return pd.DataFrame.from_dict(list_df)


class TileDataset(Dataset):
    def __init__(self, data_type, source, search, data_folder, split="train", **kwargs):
        self.df = load_df(os.path.join(data_folder, data_type, source), split)

    def __len__(self):
        return len(self.df)

    def __getitem__(self, idx):
        row = self.df.iloc[idx]
        config_feat = torch.tensor(row["config_feat"].astype(np.float32))
        node_feat = torch.tensor(row["node_feat"].astype(np.float32))
        node_opcode = torch.tensor(row["node_opcode"].astype(np.int64))
        edge_index = torch.tensor(np.swapaxes(row["edge_index"], 0, 1).astype(np.int64))
        target = (row["config_runtime"] / (row["config_runtime_normalizers"] + 1e-5)).astype(
            np.float32
        )  # /row['config_runtime_normalizers']
        # minmax scale the target, we only care about order
        target = (target - np.mean(target)) / (np.std(target) + 1e-5)

        #         target = (target-np.mean(target))/(np.std(target))
        target = torch.tensor(target)
        return config_feat, node_feat, node_opcode, edge_index, target


def tile_collate_fn(batch):
    config_feat, node_feat, node_opcode, edge_index, target = zip(*batch)
    config_feat = torch.stack(config_feat)
    node_feat = torch.stack(node_feat)
    node_opcode = torch.stack(node_opcode)
    edge_index = torch.stack(edge_index)
    target = torch.stack(target)

    # only take one graph
    return {
        "config_feat": config_feat[0],
        "node_feat": node_feat[0],
        "node_opcode": node_opcode[0],
        "edge_index": edge_index[0],
        "target": target[0],
    }


class LayoutDataset(Dataset):
    def __init__(
        self,
        data_type,
        source,
        search,
        data_folder,
        split="train",
        max_configs=64,
        scaler=None,
        tgt_scaler=None,
        use_compressed=True,
        **kwargs
    ):
        if search == "mix":
            # in mix mode, we load all the data both from default and random
            if not use_compressed:
                default_df = load_df(os.path.join(data_folder, data_type, source, "default"), split)
                random_df = load_df(os.path.join(data_folder, data_type, source, "random"), split)
            else:
                default_df = load_df(
                    os.path.join(data_folder, data_type, source + "_compressed", "default"), split
                )
                random_df = load_df(
                    os.path.join(data_folder, data_type, source + "_compressed", "random"), split
                )
            default_df["search"] = "default"
            random_df["search"] = "random"

            self.df = pd.concat([default_df, random_df])

            # group by file, mix configs
            if split == "train":
                self.df = self.df.groupby("file").agg(
                    {
                        "node_feat": "first",
                        "node_opcode": "first",
                        "edge_index": "first",
                        "node_config_feat": lambda x: np.concatenate(x.tolist(), axis=0),
                        "node_config_ids": "first",
                        "config_runtime": lambda x: np.concatenate(x.tolist(), axis=0),
                        "search": "first",
                    }
                ).reset_index()
        else:
            if not use_compressed:
                self.df = load_df(os.path.join(data_folder, data_type, source, search), split)
            else:
                self.df = load_df(os.path.join(data_folder, data_type, source + "_compressed", search), split)

            self.df["search"] = search

        self.scaler = scaler
        self.tgt_scaler = tgt_scaler
        if self.scaler is not None:
            self.scaler = self.scaler.fit(np.concatenate(self.df["node_feat"].tolist())[:, :134])
        if self.tgt_scaler is not None:
            self.tgt_scaler = self.tgt_scaler.fit(
                np.concatenate(self.df["config_runtime"].tolist())[:, None]
            )
        self.max_configs = max_configs
        self.split = split
        # break dataset into batch size chunks
        if self.split in ["valid", "valid_dedup", "test"]:
            new_df = []
            for i in range(len(self.df)):
                row = self.df.iloc[i]
                nb_splits = int(np.ceil(row["node_config_feat"].shape[0] / max_configs))
                all_node_cfg_feat_chunks = np.array_split(row["node_config_feat"], nb_splits)
                all_runtime_chunks = np.array_split(row["config_runtime"], nb_splits)
                for subset_node_cfg_feat, subset_runtime in zip(
                    all_node_cfg_feat_chunks, all_runtime_chunks
                ):
                    new_df.append(
                        {
                            "file": row["file"],
                            "node_config_feat": subset_node_cfg_feat,
                            "node_feat": row["node_feat"],
                            "node_opcode": row["node_opcode"],
                            "edge_index": row["edge_index"],
                            "node_config_ids": row["node_config_ids"],
                            "config_runtime": subset_runtime,
                            "search": row["search"],
                        }
                    )
            self.df = pd.DataFrame.from_dict(new_df)

    def __len__(self):
        return len(self.df)

    def __getitem__(self, idx):
        # example shape
        # edge_index (9099, 2)
        # node_feat (5673, 140)
        # node_opcode (5673,)
        # node_config_feat (5704, 166, 18)
        # node_config_ids (166,)
        # node_splits (1, 2)
        # config_runtime (5704,)
        row = self.df.iloc[idx]
        node_feat = row["node_feat"].astype(np.float32)
        node_layout_feat = node_feat[:, 134:]
        node_feat = node_feat[:, :134]

        node_opcode = torch.tensor(row["node_opcode"].astype(np.int64))
        edge_index = torch.tensor(np.swapaxes(row["edge_index"], 0, 1).astype(np.int64))

        # layout only
<<<<<<< HEAD
        # sparse_node_config_feat = row["node_config_feat"].astype(np.int8)
        sparse_node_config_feat = row["node_config_feat"]
=======
        sparse_node_config_feat = row["node_config_feat"]  # .astype(np.int8)
>>>>>>> ce9cc773
        node_config_ids = row["node_config_ids"].astype(np.int64)

        target = row["config_runtime"].astype(np.float32)
        # target = (target - np.mean(target)) / (np.std(target) + 1e-5)

        if self.split in ["valid", "valid_dedup", "test"]:
            random_indices = list(range(sparse_node_config_feat.shape[0]))
        elif sparse_node_config_feat.shape[0] <= self.max_configs:
            random_indices = list(range(sparse_node_config_feat.shape[0]))
        else:
            random_indices = random.sample(
                range(sparse_node_config_feat.shape[0]), self.max_configs
            )
            # if np.random.rand() < 0.5:
            #     random_indices = random.sample(
            #         range(sparse_node_config_feat.shape[0]), self.max_configs
            #     )
            # else:
            #     sorted_indices = np.argsort(target)
                
            #     # select a list of k * max_configs indices then randomly select max_configs indices
            #     k = np.random.randint(1, 5)
            #     start_idx = np.random.randint(0, len(sorted_indices) - k * self.max_configs)
            #     end_idx = start_idx + k * self.max_configs
            #     random_indices = sorted_indices[start_idx:end_idx]
            #     random_indices = random.sample(random_indices.tolist(), self.max_configs)

        sparse_node_config_feat = sparse_node_config_feat[random_indices]
        sparse_node_config_feat = decompress_configs(sparse_node_config_feat).astype(np.int8)
<<<<<<< HEAD

        # # convert node_config_feat to (num_configs, num_nodes, num_features)
        # node_config_feat = (
        #     np.ones(
        #         (sparse_node_config_feat.shape[0], node_feat.shape[0], 18),
        #         dtype=np.float32,
        #     )
        #     * -2
        # )
        # node_config_feat[:, node_config_ids] = sparse_node_config_feat

        # node_config_feat = torch.tensor(node_config_feat)
=======
>>>>>>> ce9cc773

        node_config_feat = torch.tensor(sparse_node_config_feat, dtype=torch.long)

        target = target[random_indices]
        # minmax scale the target, we only care about order

        # normalisation
        node_feat = self.scaler.transform(node_feat)
        target = self.tgt_scaler.transform(target[:, None]).squeeze(1)

        node_feat = torch.tensor(node_feat)
        node_layout_feat = torch.tensor(node_layout_feat, dtype=torch.long)
        target = torch.tensor(target)
        return (
            node_config_feat,
            node_feat,
            node_layout_feat,
            node_opcode,
            edge_index,
            torch.tensor(node_config_ids),
            target,
        )


def layout_collate_fn(batch):
    (
        node_config_feat,
        node_feat,
        node_layout_feat,
        node_opcode,
        edge_index,
        node_config_ids,
        target,
    ) = zip(*batch)
    node_config_feat = torch.stack(node_config_feat)[0]
    node_feat = torch.stack(node_feat)[0]
    node_layout_feat = torch.stack(node_layout_feat)[0]
    node_opcode = torch.stack(node_opcode)[0]
    edge_index = torch.stack(edge_index)[0]
    node_config_ids = torch.stack(node_config_ids)[0]
    target = torch.stack(target)[0]

    # only take one graph
    return {
        "node_config_feat": node_config_feat,
        "node_feat": node_feat,
        "node_layout_feat": node_layout_feat,
        "node_opcode": node_opcode,
        "edge_index": edge_index,
        "node_config_ids": node_config_ids,
        "target": target,
    }<|MERGE_RESOLUTION|>--- conflicted
+++ resolved
@@ -202,12 +202,8 @@
         edge_index = torch.tensor(np.swapaxes(row["edge_index"], 0, 1).astype(np.int64))
 
         # layout only
-<<<<<<< HEAD
         # sparse_node_config_feat = row["node_config_feat"].astype(np.int8)
-        sparse_node_config_feat = row["node_config_feat"]
-=======
         sparse_node_config_feat = row["node_config_feat"]  # .astype(np.int8)
->>>>>>> ce9cc773
         node_config_ids = row["node_config_ids"].astype(np.int64)
 
         target = row["config_runtime"].astype(np.float32)
@@ -237,21 +233,6 @@
 
         sparse_node_config_feat = sparse_node_config_feat[random_indices]
         sparse_node_config_feat = decompress_configs(sparse_node_config_feat).astype(np.int8)
-<<<<<<< HEAD
-
-        # # convert node_config_feat to (num_configs, num_nodes, num_features)
-        # node_config_feat = (
-        #     np.ones(
-        #         (sparse_node_config_feat.shape[0], node_feat.shape[0], 18),
-        #         dtype=np.float32,
-        #     )
-        #     * -2
-        # )
-        # node_config_feat[:, node_config_ids] = sparse_node_config_feat
-
-        # node_config_feat = torch.tensor(node_config_feat)
-=======
->>>>>>> ce9cc773
 
         node_config_feat = torch.tensor(sparse_node_config_feat, dtype=torch.long)
 
