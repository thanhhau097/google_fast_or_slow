import os
import random

import numpy as np
import pandas as pd
import torch
from torch.utils.data import Dataset
from tqdm import tqdm


def load_df(directory, split):
    path = os.path.join(directory, split)
    files = os.listdir(path)
    list_df = []

    for file in tqdm(files):
        d = dict(np.load(os.path.join(path, file)))
        d["file"] = file
        list_df.append(d)
    return pd.DataFrame.from_dict(list_df)


class TileDataset(Dataset):
    def __init__(self, data_type, source, search, data_folder, split="train", **kwargs):
        self.df = load_df(os.path.join(data_folder, data_type, source), split)

    def __len__(self):
        return len(self.df)

    def __getitem__(self, idx):
        row = self.df.iloc[idx]
        config_feat = torch.tensor(row["config_feat"].astype(np.float32))
        node_feat = torch.tensor(row["node_feat"].astype(np.float32))
        node_opcode = torch.tensor(row["node_opcode"].astype(np.int64))
        edge_index = torch.tensor(np.swapaxes(row["edge_index"], 0, 1).astype(np.int64))
        target = (
            row["config_runtime"] / (row["config_runtime_normalizers"] + 1e-5)
        ).astype(
            np.float32
        )  # /row['config_runtime_normalizers']
        # minmax scale the target, we only care about order
        target = (target - np.mean(target)) / (np.std(target) + 1e-5)

        #         target = (target-np.mean(target))/(np.std(target))
        target = torch.tensor(target)
        return config_feat, node_feat, node_opcode, edge_index, target


def tile_collate_fn(batch):
    config_feat, node_feat, node_opcode, edge_index, target = zip(*batch)
    config_feat = torch.stack(config_feat)
    node_feat = torch.stack(node_feat)
    node_opcode = torch.stack(node_opcode)
    edge_index = torch.stack(edge_index)
    target = torch.stack(target)

    # only take one graph
    return {
        "config_feat": config_feat[0],
        "node_feat": node_feat[0],
        "node_opcode": node_opcode[0],
        "edge_index": edge_index[0],
        "target": target[0],
    }


class LayoutDataset(Dataset):
    def __init__(
        self,
        data_type,
        source,
        search,
        data_folder,
        split="train",
        max_configs=64,
        scaler=None,
        tgt_scaler=None,
        **kwargs
    ):
        self.df = load_df(os.path.join(data_folder, data_type, source, search), split)
        self.scaler = scaler
        self.tgt_scaler = tgt_scaler
        if self.scaler is not None:
            self.scaler = self.scaler.fit(np.concatenate(self.df["node_feat"].tolist()))
        if self.tgt_scaler is not None:
            self.tgt_scaler = self.tgt_scaler.fit(
                np.concatenate(self.df["config_runtime"].tolist())[:, None]
            )
        self.max_configs = max_configs
        self.split = split
        # break dataset into batch size chunks
<<<<<<< HEAD
        if self.split in ["valid", "valid_dedup", "test"]:
=======
        if self.split in ["valid", "test"]:
>>>>>>> cd853913
            new_df = []
            for i in range(len(self.df)):
                row = self.df.iloc[i]
                nb_splits = int(np.ceil(row["node_config_feat"].shape[0] / max_configs))
                all_node_cfg_feat_chunks = np.array_split(
                    row["node_config_feat"], nb_splits
                )
                all_runtime_chunks = np.array_split(row["config_runtime"], nb_splits)
                for subset_node_cfg_feat, subset_runtime in zip(
                    all_node_cfg_feat_chunks, all_runtime_chunks
                ):
                    new_df.append(
                        {
                            "file": row["file"],
                            "node_config_feat": subset_node_cfg_feat,
                            "node_feat": row["node_feat"],
                            "node_opcode": row["node_opcode"],
                            "edge_index": row["edge_index"],
                            "node_config_ids": row["node_config_ids"],
                            "config_runtime": subset_runtime,
                        }
                    )
            self.df = pd.DataFrame.from_dict(new_df)

    def __len__(self):
        return len(self.df)

    def __getitem__(self, idx):
        # example shape
        # edge_index (9099, 2)
        # node_feat (5673, 140)
        # node_opcode (5673,)
        # node_config_feat (5704, 166, 18)
        # node_config_ids (166,)
        # node_splits (1, 2)
        # config_runtime (5704,)
        row = self.df.iloc[idx]
        node_feat = row["node_feat"].astype(np.float32)
        node_opcode = torch.tensor(row["node_opcode"].astype(np.int64))
        edge_index = torch.tensor(np.swapaxes(row["edge_index"], 0, 1).astype(np.int64))

        # layout only
        sparse_node_config_feat = row["node_config_feat"].astype(np.int8)
        node_config_ids = row["node_config_ids"].astype(np.int64)

        target = row["config_runtime"].astype(np.float32)
        # target = (target - np.mean(target)) / (np.std(target) + 1e-5)

<<<<<<< HEAD
        if self.split in ["valid", "valid_dedup", "test"]:
=======
        if self.split in ["valid", "test"]:
>>>>>>> cd853913
            random_indices = list(range(sparse_node_config_feat.shape[0]))
        elif sparse_node_config_feat.shape[0] <= self.max_configs:
            random_indices = list(range(sparse_node_config_feat.shape[0]))
        else:
            random_indices = random.sample(
                range(sparse_node_config_feat.shape[0]), self.max_configs
            )

        sparse_node_config_feat = sparse_node_config_feat[random_indices]

        # # convert node_config_feat to (num_configs, num_nodes, num_features)
        # node_config_feat = (
        #     np.ones(
        #         (sparse_node_config_feat.shape[0], node_feat.shape[0], 18),
        #         dtype=np.float32,
        #     )
        #     * -2
        # )
        # node_config_feat[:, node_config_ids] = sparse_node_config_feat

        # node_config_feat = torch.tensor(node_config_feat)

        node_config_feat = torch.tensor(sparse_node_config_feat, dtype=torch.long)

        target = target[random_indices]
        # minmax scale the target, we only care about order

        # normalisation
        node_feat = self.scaler.transform(node_feat)
        target = self.tgt_scaler.transform(target[:, None]).squeeze(1)

        node_feat = torch.tensor(node_feat)
        target = torch.tensor(target)
        return (
            node_config_feat,
            node_feat,
            node_opcode,
            edge_index,
            torch.tensor(node_config_ids),
            target,
        )


def layout_collate_fn(batch):
    node_config_feat, node_feat, node_opcode, edge_index, node_config_ids, target = zip(
        *batch
    )
    node_config_feat = torch.stack(node_config_feat)[0]
    node_feat = torch.stack(node_feat)[0]
    node_opcode = torch.stack(node_opcode)[0]
    edge_index = torch.stack(edge_index)[0]
    node_config_ids = torch.stack(node_config_ids)[0]
    target = torch.stack(target)[0]

    # only take one graph
    return {
        "node_config_feat": node_config_feat,
        "node_feat": node_feat,
        "node_opcode": node_opcode,
        "edge_index": edge_index,
        "node_config_ids": node_config_ids,
        "target": target,
    }<|MERGE_RESOLUTION|>--- conflicted
+++ resolved
@@ -33,9 +33,7 @@
         node_feat = torch.tensor(row["node_feat"].astype(np.float32))
         node_opcode = torch.tensor(row["node_opcode"].astype(np.int64))
         edge_index = torch.tensor(np.swapaxes(row["edge_index"], 0, 1).astype(np.int64))
-        target = (
-            row["config_runtime"] / (row["config_runtime_normalizers"] + 1e-5)
-        ).astype(
+        target = (row["config_runtime"] / (row["config_runtime_normalizers"] + 1e-5)).astype(
             np.float32
         )  # /row['config_runtime_normalizers']
         # minmax scale the target, we only care about order
@@ -89,18 +87,12 @@
         self.max_configs = max_configs
         self.split = split
         # break dataset into batch size chunks
-<<<<<<< HEAD
         if self.split in ["valid", "valid_dedup", "test"]:
-=======
-        if self.split in ["valid", "test"]:
->>>>>>> cd853913
             new_df = []
             for i in range(len(self.df)):
                 row = self.df.iloc[i]
                 nb_splits = int(np.ceil(row["node_config_feat"].shape[0] / max_configs))
-                all_node_cfg_feat_chunks = np.array_split(
-                    row["node_config_feat"], nb_splits
-                )
+                all_node_cfg_feat_chunks = np.array_split(row["node_config_feat"], nb_splits)
                 all_runtime_chunks = np.array_split(row["config_runtime"], nb_splits)
                 for subset_node_cfg_feat, subset_runtime in zip(
                     all_node_cfg_feat_chunks, all_runtime_chunks
@@ -142,11 +134,7 @@
         target = row["config_runtime"].astype(np.float32)
         # target = (target - np.mean(target)) / (np.std(target) + 1e-5)
 
-<<<<<<< HEAD
         if self.split in ["valid", "valid_dedup", "test"]:
-=======
-        if self.split in ["valid", "test"]:
->>>>>>> cd853913
             random_indices = list(range(sparse_node_config_feat.shape[0]))
         elif sparse_node_config_feat.shape[0] <= self.max_configs:
             random_indices = list(range(sparse_node_config_feat.shape[0]))
@@ -156,18 +144,6 @@
             )
 
         sparse_node_config_feat = sparse_node_config_feat[random_indices]
-
-        # # convert node_config_feat to (num_configs, num_nodes, num_features)
-        # node_config_feat = (
-        #     np.ones(
-        #         (sparse_node_config_feat.shape[0], node_feat.shape[0], 18),
-        #         dtype=np.float32,
-        #     )
-        #     * -2
-        # )
-        # node_config_feat[:, node_config_ids] = sparse_node_config_feat
-
-        # node_config_feat = torch.tensor(node_config_feat)
 
         node_config_feat = torch.tensor(sparse_node_config_feat, dtype=torch.long)
 
@@ -191,9 +167,7 @@
 
 
 def layout_collate_fn(batch):
-    node_config_feat, node_feat, node_opcode, edge_index, node_config_ids, target = zip(
-        *batch
-    )
+    node_config_feat, node_feat, node_opcode, edge_index, node_config_ids, target = zip(*batch)
     node_config_feat = torch.stack(node_config_feat)[0]
     node_feat = torch.stack(node_feat)[0]
     node_opcode = torch.stack(node_opcode)[0]
