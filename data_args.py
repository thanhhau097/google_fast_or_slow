from dataclasses import dataclass, field


@dataclass
class DataArguments:
    """
    Arguments relating to data.
    """

    data_folder: str = field(
        default="data/npz_all/npz/",
        metadata={"help": "The folder containing the data files."},
    )
    data_type: str = field(
        default="tile", metadata={"help": "The type of data to use: layout/tile"}
    )
    source: str = field(default="xla", metadata={"help": "'xla' or 'nlp'"})
    search: str = field(default="default", metadata={"help": "'default' or 'random'"})
<<<<<<< HEAD
    use_compressed: bool = field(
        default=True, metadata={"help": "Whether to use compressed data"}
=======
    max_configs: int = field(default=128, metadata={"help": "max number of configs per graph"})
    max_configs_eval: int = field(
        default=512, metadata={"help": "max number of configs per graph for validation"}
>>>>>>> ce9cc773
    )<|MERGE_RESOLUTION|>--- conflicted
+++ resolved
@@ -16,12 +16,10 @@
     )
     source: str = field(default="xla", metadata={"help": "'xla' or 'nlp'"})
     search: str = field(default="default", metadata={"help": "'default' or 'random'"})
-<<<<<<< HEAD
     use_compressed: bool = field(
         default=True, metadata={"help": "Whether to use compressed data"}
-=======
+    )
     max_configs: int = field(default=128, metadata={"help": "max number of configs per graph"})
     max_configs_eval: int = field(
         default=512, metadata={"help": "max number of configs per graph for validation"}
->>>>>>> ce9cc773
     )