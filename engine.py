--- conflicted
+++ resolved
@@ -21,54 +21,6 @@
     return loss_fn(y_pred, y_true, n=torch.tensor([y_pred.shape[1]], device=y_pred.device)).mean()
 
 
-<<<<<<< HEAD
-=======
-# https://github.dev/allegro/allRank/blob/master/allrank/models/losses/listMLE.py
-# TODO: not converged yet
-def listMLE(y_pred, y_true, eps=1e-10, padded_value_indicator=-float("inf")):
-    """
-    ListMLE loss introduced in "Listwise Approach to Learning to Rank - Theory and Algorithm".
-    :param y_pred: predictions from the model, shape [batch_size, slate_length]
-    :param y_true: ground truth labels, shape [batch_size, slate_length]
-    :param eps: epsilon value, used for numerical stability
-    :param padded_value_indicator: an indicator of the y_true index containing a padded item, e.g. -1
-    :return: loss value, a torch.Tensor
-    """
-    # shuffle for randomised tie resolution
-    if len(y_pred.shape) == 1:
-        y_pred = y_pred.unsqueeze(0)
-
-    if len(y_true.shape) == 1:
-        y_true = y_true.unsqueeze(0)
-
-    random_indices = torch.randperm(y_pred.shape[-1])
-
-    y_pred_shuffled = y_pred[:, random_indices]
-    y_true_shuffled = y_true[:, random_indices]
-
-    y_true_sorted, indices = y_true_shuffled.sort(descending=True, dim=-1)
-
-    mask = y_true_sorted == padded_value_indicator
-
-    preds_sorted_by_true = torch.gather(y_pred_shuffled, dim=1, index=indices)
-    preds_sorted_by_true[mask] = float("-inf")
-
-    max_pred_values, _ = preds_sorted_by_true.max(dim=1, keepdim=True)
-
-    preds_sorted_by_true_minus_max = preds_sorted_by_true - max_pred_values
-
-    cumsums = torch.cumsum(preds_sorted_by_true_minus_max.exp().flip(dims=[1]), dim=1).flip(
-        dims=[1]
-    )
-
-    observation_loss = torch.log(cumsums + eps) - preds_sorted_by_true_minus_max
-
-    observation_loss[mask] = 0.0
-
-    return torch.mean(torch.sum(observation_loss, dim=1))
-
-
->>>>>>> ce9cc773
 class CustomTrainer(Trainer):
     def __init__(self, data_type="tile", **kwargs):
         super().__init__(**kwargs)
@@ -246,7 +198,6 @@
         labels = new_labels
         assert len(predictions) == len(self.df)
 
-<<<<<<< HEAD
         searches = self.df["search"].unique()
         score_dict = {}
         for search in searches:
@@ -255,21 +206,13 @@
                 idx = rows.index.tolist()
                 prediction = np.concatenate([predictions[i] for i in idx])
                 gt_ranks = np.concatenate([labels[i] for i in idx])
-                assert sum([x.shape[0] for x in rows["config_runtime"]]) == len(prediction)
+                if sum([x.shape[0] for x in rows["config_runtime"]]) != len(prediction):
+                    print(
+                        f"WARNING: shape not mathing {len(prediction)}, {len(gt_ranks)}, {sum([x.shape[0] for x in rows['config_runtime']])}"
+                    )
 
                 score = kendalltau(prediction, gt_ranks).statistic
                 scores.append(score)
-=======
-        scores = []
-        for file_id, rows in self.df.groupby("file"):
-            idx = rows.index.tolist()
-            prediction = np.concatenate([predictions[i] for i in idx])
-            gt_ranks = np.concatenate([labels[i] for i in idx])
-            if sum([x.shape[0] for x in rows["config_runtime"]]) != len(prediction):
-                print(
-                    f"WARNING: shape not mathing {len(prediction)}, {len(gt_ranks)}, {sum([x.shape[0] for x in rows['config_runtime']])}"
-                )
->>>>>>> ce9cc773
 
             score_dict["kendalltau_" + search] = np.mean(scores)
 
