--- conflicted
+++ resolved
@@ -47,7 +47,9 @@
 
     y_pred = y_pred.unsqueeze(0)
     y_true = y_true.unsqueeze(0)
-    return loss_fn(y_pred, y_true, n=torch.tensor([y_pred.shape[1]], device=y_pred.device)).mean()
+    return loss_fn(
+        y_pred, y_true, n=torch.tensor([y_pred.shape[1]], device=y_pred.device)
+    ).mean()
 
 
 class CustomTrainer(Trainer):
@@ -103,18 +105,24 @@
         optimizer_grouped_parameters = [
             {
                 "params": [
-                    p for n, p in model.named_parameters() if not any(nd in n for nd in no_decay)
+                    p
+                    for n, p in model.named_parameters()
+                    if not any(nd in n for nd in no_decay)
                 ],
                 "weight_decay": self.args.weight_decay,
             },
             {
                 "params": [
-                    p for n, p in model.named_parameters() if any(nd in n for nd in no_decay)
+                    p
+                    for n, p in model.named_parameters()
+                    if any(nd in n for nd in no_decay)
                 ],
                 "weight_decay": 0.0,
             },
         ]
-        optimizer_cls, optimizer_kwargs = Trainer.get_optimizer_cls_and_kwargs(self.args)
+        optimizer_cls, optimizer_kwargs = Trainer.get_optimizer_cls_and_kwargs(
+            self.args
+        )
         self.optimizer = optimizer_cls(optimizer_grouped_parameters, **optimizer_kwargs)
         return self.optimizer
 
@@ -138,7 +146,9 @@
             raise ValueError("dataloader must implement a working __len__")
 
         prediction_loss_only = (
-            prediction_loss_only if prediction_loss_only is not None else args.prediction_loss_only
+            prediction_loss_only
+            if prediction_loss_only is not None
+            else args.prediction_loss_only
         )
 
         # if eval is called w/o train, handle model prep here
@@ -227,7 +237,9 @@
             if loss is not None:
                 losses = loss.repeat(batch_size)
                 losses_host = (
-                    losses if losses_host is None else torch.cat((losses_host, losses), dim=0)
+                    losses
+                    if losses_host is None
+                    else torch.cat((losses_host, losses), dim=0)
                 )
             if logits is not None:
                 preds_host = (
@@ -245,9 +257,13 @@
                 inputs_host = (
                     inputs_decode
                     if inputs_host is None
-                    else nested_concat(inputs_host, inputs_decode, padding_index=padding_value)
-                )
-            self.control = self.callback_handler.on_prediction_step(args, self.state, self.control)
+                    else nested_concat(
+                        inputs_host, inputs_decode, padding_index=padding_value
+                    )
+                )
+            self.control = self.callback_handler.on_prediction_step(
+                args, self.state, self.control
+            )
 
             # Gather all tensors and put them back on the CPU if we have done enough accumulation steps.
             if (
@@ -258,7 +274,9 @@
                     self._gather_and_numpify(losses_host, "eval_losses")
                 )
                 if not prediction_loss_only:
-                    preds_gatherer.add_arrays(self._gather_and_numpify(preds_host, "eval_preds"))
+                    preds_gatherer.add_arrays(
+                        self._gather_and_numpify(preds_host, "eval_preds")
+                    )
                     labels_gatherer.add_arrays(
                         self._gather_and_numpify(labels_host, "eval_label_ids")
                     )
@@ -267,28 +285,47 @@
                     )
 
                 # Set back to None to begin a new accumulation
-                losses_host, preds_host, labels_host, inputs_host = None, None, None, None
+                losses_host, preds_host, labels_host, inputs_host = (
+                    None,
+                    None,
+                    None,
+                    None,
+                )
 
         if args.past_index and hasattr(self, "_past"):
             # Clean the state at the end of the evaluation loop
             delattr(self, "_past")
 
         # Gather all remaining tensors and put them back on the CPU
-        eval_losses_gatherer.add_arrays(self._gather_and_numpify(losses_host, "eval_losses"))
+        eval_losses_gatherer.add_arrays(
+            self._gather_and_numpify(losses_host, "eval_losses")
+        )
         if not prediction_loss_only:
-            preds_gatherer.add_arrays(self._gather_and_numpify(preds_host, "eval_preds"))
-            labels_gatherer.add_arrays(self._gather_and_numpify(labels_host, "eval_label_ids"))
-            inputs_gatherer.add_arrays(self._gather_and_numpify(inputs_host, "eval_inputs_ids"))
+            preds_gatherer.add_arrays(
+                self._gather_and_numpify(preds_host, "eval_preds")
+            )
+            labels_gatherer.add_arrays(
+                self._gather_and_numpify(labels_host, "eval_label_ids")
+            )
+            inputs_gatherer.add_arrays(
+                self._gather_and_numpify(inputs_host, "eval_inputs_ids")
+            )
 
         eval_loss = eval_losses_gatherer.finalize()
         preds = preds_gatherer.finalize() if not prediction_loss_only else None
         label_ids = labels_gatherer.finalize() if not prediction_loss_only else None
         inputs_ids = inputs_gatherer.finalize() if not prediction_loss_only else None
 
-        if self.compute_metrics is not None and preds is not None and label_ids is not None:
+        if (
+            self.compute_metrics is not None
+            and preds is not None
+            and label_ids is not None
+        ):
             if args.include_inputs_for_metrics:
                 metrics = self.compute_metrics(
-                    EvalPrediction(predictions=preds, label_ids=label_ids, inputs=inputs_ids)
+                    EvalPrediction(
+                        predictions=preds, label_ids=label_ids, inputs=inputs_ids
+                    )
                 )
             else:
                 metrics = self.compute_metrics(
@@ -309,7 +346,10 @@
                 metrics[f"{metric_key_prefix}_{key}"] = metrics.pop(key)
 
         return EvalLoopOutput(
-            predictions=preds, label_ids=label_ids, metrics=metrics, num_samples=num_examples
+            predictions=preds,
+            label_ids=label_ids,
+            metrics=metrics,
+            num_samples=num_examples,
         )
 
     def evaluation_loop(
@@ -329,7 +369,9 @@
         args = self.args
 
         prediction_loss_only = (
-            prediction_loss_only if prediction_loss_only is not None else args.prediction_loss_only
+            prediction_loss_only
+            if prediction_loss_only is not None
+            else args.prediction_loss_only
         )
 
         # if eval is called w/o train, handle model prep here
@@ -441,7 +483,9 @@
                 inputs_host = (
                     inputs_decode
                     if inputs_host is None
-                    else nested_concat(inputs_host, inputs_decode, padding_index=padding_value)
+                    else nested_concat(
+                        inputs_host, inputs_decode, padding_index=padding_value
+                    )
                 )
             if logits is not None:
                 logits = self.accelerator.pad_across_processes(
@@ -464,7 +508,9 @@
                     else nested_concat(labels_host, labels, padding_index=padding_value)
                 )
 
-            self.control = self.callback_handler.on_prediction_step(args, self.state, self.control)
+            self.control = self.callback_handler.on_prediction_step(
+                args, self.state, self.control
+            )
 
             # Gather all tensors and put them back on the CPU if we have done enough accumulation steps.
             if (
@@ -487,25 +533,36 @@
                     all_preds = (
                         logits
                         if all_preds is None
-                        else nested_concat(all_preds, logits, padding_index=padding_value)
+                        else nested_concat(
+                            all_preds, logits, padding_index=padding_value
+                        )
                     )
                 if inputs_host is not None:
                     inputs_decode = nested_numpify(inputs_host)
                     all_inputs = (
                         inputs_decode
                         if all_inputs is None
-                        else nested_concat(all_inputs, inputs_decode, padding_index=padding_value)
+                        else nested_concat(
+                            all_inputs, inputs_decode, padding_index=padding_value
+                        )
                     )
                 if labels_host is not None:
                     labels = nested_numpify(labels_host)
                     all_labels = (
                         labels
                         if all_labels is None
-                        else nested_concat(all_labels, labels, padding_index=padding_value)
+                        else nested_concat(
+                            all_labels, labels, padding_index=padding_value
+                        )
                     )
 
                 # Set back to None to begin a new accumulation
-                losses_host, preds_host, inputs_host, labels_host = None, None, None, None
+                losses_host, preds_host, inputs_host, labels_host = (
+                    None,
+                    None,
+                    None,
+                    None,
+                )
 
         if args.past_index and hasattr(self, "_past"):
             # Clean the state at the end of the evaluation loop
@@ -515,7 +572,9 @@
         if losses_host is not None:
             losses = nested_numpify(losses_host)
             all_losses = (
-                losses if all_losses is None else np.concatenate((all_losses, losses), axis=0)
+                losses
+                if all_losses is None
+                else np.concatenate((all_losses, losses), axis=0)
             )
         if preds_host is not None:
             logits = nested_numpify(preds_host)
@@ -529,7 +588,9 @@
             all_inputs = (
                 inputs_decode
                 if all_inputs is None
-                else nested_concat(all_inputs, inputs_decode, padding_index=padding_value)
+                else nested_concat(
+                    all_inputs, inputs_decode, padding_index=padding_value
+                )
             )
         if labels_host is not None:
             labels = nested_numpify(labels_host)
@@ -558,10 +619,16 @@
             num_samples = observed_num_examples
 
         # Metrics!
-        if self.compute_metrics is not None and all_preds is not None and all_labels is not None:
+        if (
+            self.compute_metrics is not None
+            and all_preds is not None
+            and all_labels is not None
+        ):
             if args.include_inputs_for_metrics:
                 metrics = self.compute_metrics(
-                    EvalPrediction(predictions=all_preds, label_ids=all_labels, inputs=all_inputs)
+                    EvalPrediction(
+                        predictions=all_preds, label_ids=all_labels, inputs=all_inputs
+                    )
                 )
             else:
                 metrics = self.compute_metrics(
@@ -576,7 +643,9 @@
         if all_losses is not None:
             metrics[f"{metric_key_prefix}_loss"] = all_losses.mean().item()
         if hasattr(self, "jit_compilation_time"):
-            metrics[f"{metric_key_prefix}_jit_compilation_time"] = self.jit_compilation_time
+            metrics[
+                f"{metric_key_prefix}_jit_compilation_time"
+            ] = self.jit_compilation_time
 
         # Prefix all keys with metric_key_prefix + '_'
         for key in list(metrics.keys()):
@@ -584,10 +653,15 @@
                 metrics[f"{metric_key_prefix}_{key}"] = metrics.pop(key)
 
         return EvalLoopOutput(
-            predictions=all_preds, label_ids=all_labels, metrics=metrics, num_samples=num_samples
+            predictions=all_preds,
+            label_ids=all_labels,
+            metrics=metrics,
+            num_samples=num_samples,
         )
 
-    def prediction_step(self, model, inputs, prediction_loss_only=False, ignore_keys=None):
+    def prediction_step(
+        self, model, inputs, prediction_loss_only=False, ignore_keys=None
+    ):
         inputs = self._prepare_inputs(inputs)
         with torch.no_grad():
             with self.compute_loss_context_manager():
@@ -597,21 +671,6 @@
         if prediction_loss_only:
             return (loss, None, None)
 
-<<<<<<< HEAD
-        # if self.data_type == "tile":
-        #     del inputs["config_feat"]
-        # else:
-        #     del inputs["node_config_feat"]
-        #     del inputs["node_layout_feat"]
-
-        # del inputs["node_feat"]
-        # del inputs["node_opcode"]
-        # del inputs["edge_index"]
-
-        # gc.collect()
-
-=======
->>>>>>> 1fe93198
         if self.data_type == "tile":
             # TODO: why 50 here?
             # predictions = np.argsort(outputs.cpu().detach().numpy())[:50]
