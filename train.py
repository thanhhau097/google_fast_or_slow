import logging
import os
import sys

import numpy as np
import pandas as pd
import torch
import transformers
from sklearn.preprocessing import MinMaxScaler, StandardScaler
from transformers import HfArgumentParser, TrainingArguments, set_seed
from transformers.trainer_utils import get_last_checkpoint, is_main_process

from data_args import DataArguments
from dataset import LayoutDataset, TileDataset, layout_collate_fn, tile_collate_fn
from engine import CustomTrainer, LayoutComputeMetricsFn, TileComputeMetricsFn
from model import LayoutModel, TileModel, LayoutModel
from model_args import ModelArguments

torch.set_float32_matmul_precision("high")
logger = logging.getLogger(__name__)


def main():
    parser = HfArgumentParser((DataArguments, ModelArguments, TrainingArguments))
    data_args, model_args, training_args = parser.parse_args_into_dataclasses()

    # Detecting last checkpoint.
    last_checkpoint = None
    if (
        os.path.isdir(training_args.output_dir)
        and training_args.do_train
        and not training_args.overwrite_output_dir
    ):
        last_checkpoint = get_last_checkpoint(training_args.output_dir)
        if last_checkpoint is None and len(os.listdir(training_args.output_dir)) > 0:
            raise ValueError(
                f"Output directory ({training_args.output_dir}) already exists and is not empty. "
                "Use --overwrite_output_dir to overcome."
            )
        elif last_checkpoint is not None:
            logger.info(
                f"Checkpoint detected, resuming training at {last_checkpoint}. To avoid this"
                " behavior, change the `--output_dir` or add `--overwrite_output_dir` to train"
                " from scratch."
            )

    # Setup logging
    logging.basicConfig(
        format="%(asctime)s - %(levelname)s - %(name)s -   %(message)s",
        datefmt="%m/%d/%Y %H:%M:%S",
        handlers=[logging.StreamHandler(sys.stdout)],
    )
    logger.setLevel(logging.INFO if is_main_process(training_args.local_rank) else logging.WARN)
    # Set the verbosity to info of the Transformers logger (on main process only):
    if is_main_process(training_args.local_rank):
        # transformers.utils.logging.set_verbosity_info()
        transformers.utils.logging.enable_default_handler()
        transformers.utils.logging.enable_explicit_format()

    # Set seed before initializing model.
    set_seed(training_args.seed)

    # Load dataset
    print("Loading dataset...")

    if data_args.data_type == "tile":
        dataset_cls = TileDataset
    else:
        dataset_cls = LayoutDataset

    train_dataset = dataset_cls(
        data_type=data_args.data_type,
        source=data_args.source,
        search=data_args.search,
        data_folder=data_args.data_folder,
        split="train",
<<<<<<< HEAD
        scaler=StandardScaler() if data_args.use_standard_scaler else MinMaxScaler(),
=======
        scaler=StandardScaler(),
>>>>>>> 16f252ac
        tgt_scaler=StandardScaler(),
        use_compressed=data_args.use_compressed,
        max_configs=data_args.max_configs,
        data_concatenation=data_args.data_concatenation,
        select_close_runtimes=data_args.select_close_runtimes,
        select_close_runtimes_prob=data_args.select_close_runtimes_prob,
        filter_random_configs=data_args.filter_random_configs,
    )
    val_dataset = dataset_cls(
        data_type=data_args.data_type,
        source=data_args.source,
        search=data_args.search,
        data_folder=data_args.data_folder,
        split="valid",
        use_compressed=data_args.use_compressed,
        max_configs=data_args.max_configs_eval,
        data_concatenation=data_args.data_concatenation,
    )
    if data_args.data_type == "layout":
        val_dataset.scaler = train_dataset.scaler
        val_dataset.tgt_scaler = train_dataset.tgt_scaler

    if data_args.data_type == "tile":
        model = TileModel(
            hidden_channels=[int(x) for x in model_args.hidden_channels.split(",")],
            graph_in=model_args.graph_in,
            graph_out=model_args.graph_out,
            hidden_dim=model_args.hidden_dim,
            dropout=model_args.dropout,
        )
        collate_fn = tile_collate_fn
        compute_metrics = TileComputeMetricsFn(val_dataset.df)
    else:
        model = LayoutModel(
            hidden_channels=[int(x) for x in model_args.hidden_channels.split(",")],
            graph_in=model_args.graph_in,
            graph_out=model_args.graph_out,
            hidden_dim=model_args.hidden_dim,
            dropout=model_args.dropout,
            gat_droprate=model_args.gat_dropout,
            op_embedding_dim=model_args.op_embedding_dim,
            layout_embedding_dim=model_args.layout_embedding_dim,
            norm=model_args.norm,
            use_cross_attn=model_args.use_cross_attn,
        )
        collate_fn = layout_collate_fn
        compute_metrics = LayoutComputeMetricsFn(val_dataset.df)

    # Initialize trainer
    print("Initializing model...")

    if last_checkpoint is None and model_args.resume is not None:
        logger.info(f"Loading {model_args.resume} ...")
        checkpoint = torch.load(model_args.resume, "cpu")
        if "state_dict" in checkpoint:
            checkpoint = checkpoint.pop("state_dict")
        # checkpoint = {k[6:]: v for k, v in checkpoint.items()}
        model.load_state_dict(checkpoint)

        # if "fc.weight" in checkpoint:
        #     model.fc.load_state_dict(
        #         {"weight": checkpoint["fc.weight"], "bias": checkpoint["fc.bias"]}
        #     )

    device = "cuda" if torch.cuda.is_available() else "cpu"
    model = model.to(device)

    print("Start training...")
    trainer = CustomTrainer(
        model=model,
        args=training_args,
        train_dataset=train_dataset,
        eval_dataset=val_dataset,
        data_collator=collate_fn,
        compute_metrics=compute_metrics,
        data_type=data_args.data_type,
    )

    # Training
    if training_args.do_train:
        checkpoint = last_checkpoint if last_checkpoint else None
        train_result = trainer.train(resume_from_checkpoint=checkpoint)
        metrics = train_result.metrics
        trainer.save_model()
        trainer.log_metrics("train", metrics)
        trainer.save_metrics("train", metrics)
        trainer.save_state()

    # Evaluation
    if training_args.do_eval:
        logger.info("*** Evaluate ***")
        metrics = trainer.evaluate()
        trainer.log_metrics("eval", metrics)
        trainer.save_metrics("eval", metrics)

    # Inference
    if training_args.do_predict:
        logger.info("*** Predict ***")
        test_dataset = dataset_cls(
            data_type=data_args.data_type,
            source=data_args.source,
            search=data_args.search,
            data_folder=data_args.data_folder,
            split="test",
            max_configs=data_args.max_configs_eval,  # note that for model with GraphNorm this matters A LOT. Higher the better
        )

        if data_args.data_type == "layout":
            test_dataset.scaler = train_dataset.scaler
            test_dataset.tgt_scaler = train_dataset.tgt_scaler

            trainer.compute_metrics = LayoutComputeMetricsFn(test_dataset.df, split="test")
        else:
            trainer.compute_metrics = TileComputeMetricsFn(test_dataset.df, split="test")

        predictions = trainer.predict(test_dataset).predictions

        new_predictions = []
        for e in predictions:
            # only get top 5
            new_predictions.append(np.array([x for x in e if x != -100]))

        predictions = new_predictions

        prediction_files = []
        prediction_indices = []
        if data_args.data_type == "tile":
            predictions = [pred[:5] for pred in predictions]

            for file_id, prediction in zip(test_dataset.df["file"], predictions):
                prediction_files.append("tile:xla:" + file_id[:-4])
                prediction_indices.append(";".join([str(int(e)) for e in prediction]))
        else:
            for file_id, rows in test_dataset.df.groupby("file"):
                idx = rows.index.tolist()
                prediction = np.concatenate([predictions[i] for i in idx])
                prediction = np.argsort(prediction)
                prediction_files.append(
                    f"{data_args.data_type}:{data_args.source}:{data_args.search}:" + file_id[:-4]
                )
                prediction_indices.append(";".join([str(int(e)) for e in prediction]))

        # dump to csv files
        submission_df = pd.DataFrame.from_dict(
            {
                "ID": prediction_files,
                "TopConfigs": prediction_indices,
            }
        )
        if not os.path.exists("outputs_csv"):
            os.makedirs("outputs_csv")

        if data_args.data_type == "tile":
            submission_df.to_csv(
                os.path.join("outputs_csv", "tile:xla:submission.csv"), index=False
            )
        else:
            submission_df.to_csv(
                os.path.join(
                    "outputs_csv",
                    f"{data_args.data_type}:{data_args.source}:{data_args.search}:submission.csv",
                ),
                index=False,
            )


if __name__ == "__main__":
    main()<|MERGE_RESOLUTION|>--- conflicted
+++ resolved
@@ -74,11 +74,7 @@
         search=data_args.search,
         data_folder=data_args.data_folder,
         split="train",
-<<<<<<< HEAD
         scaler=StandardScaler() if data_args.use_standard_scaler else MinMaxScaler(),
-=======
-        scaler=StandardScaler(),
->>>>>>> 16f252ac
         tgt_scaler=StandardScaler(),
         use_compressed=data_args.use_compressed,
         max_configs=data_args.max_configs,
