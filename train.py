--- conflicted
+++ resolved
@@ -11,7 +11,13 @@
 from transformers.trainer_utils import get_last_checkpoint, is_main_process
 
 from data_args import DataArguments
-from dataset import LayoutDataset, TileDataset, layout_collate_fn, tile_collate_fn, DatasetFactory
+from dataset import (
+    LayoutDataset,
+    TileDataset,
+    layout_collate_fn,
+    tile_collate_fn,
+    DatasetFactory,
+)
 from engine import CustomTrainer, LayoutComputeMetricsFn, TileComputeMetricsFn
 from model import LayoutModel, TileModel, LayoutModel
 from model_args import ModelArguments
@@ -62,7 +68,9 @@
 def predict(data_args, split, trainer, dataset_factory, tta=None):
     if tta is None:
         test_dataset = dataset_factory.get_dataset_for_inference(split)
-        prediction_files, predictions_probs = _predict_single(data_args, trainer, test_dataset)
+        prediction_files, predictions_probs = _predict_single(
+            data_args, trainer, test_dataset
+        )
         prediction_indices = []
         for pred_prob in predictions_probs:
             prediction = np.argsort(pred_prob)
@@ -73,7 +81,9 @@
     for test_dataset, permutations in tqdm(
         dataset_factory.get_tta_dataset(split, nb_permutations=tta, seed=101), total=tta
     ):
-        prediction_files, predictions_probs = _predict_single(data_args, trainer, test_dataset)
+        prediction_files, predictions_probs = _predict_single(
+            data_args, trainer, test_dataset
+        )
         # unshuffle predictions using the indexes
         new_predictions_probs = []
         for pred_file, pred_prob in zip(prediction_files, predictions_probs):
@@ -122,7 +132,9 @@
         datefmt="%m/%d/%Y %H:%M:%S",
         handlers=[logging.StreamHandler(sys.stdout)],
     )
-    logger.setLevel(logging.INFO if is_main_process(training_args.local_rank) else logging.WARN)
+    logger.setLevel(
+        logging.INFO if is_main_process(training_args.local_rank) else logging.WARN
+    )
     # Set the verbosity to info of the Transformers logger (on main process only):
     if is_main_process(training_args.local_rank):
         # transformers.utils.logging.set_verbosity_info()
@@ -142,7 +154,6 @@
         data_folder=data_args.data_folder,
         scaler=StandardScaler(),
         tgt_scaler=StandardScaler(),
-        cfg_scaler=StandardScaler(),
         use_compressed=data_args.use_compressed,
         max_configs=data_args.max_configs,
         max_configs_eval=data_args.max_configs_eval,  # note that for models with cross attn this matters A LOT. Higher the better
@@ -152,46 +163,33 @@
         filter_random_configs=data_args.filter_random_configs,
         add_pseudo=data_args.add_pseudo,
     )
-<<<<<<< HEAD
     train_dataset, val_dataset, test_dataset = dataset_factory.get_datasets()
-=======
-    val_dataset = dataset_cls(
-        data_type=data_args.data_type,
-        source=data_args.source,
-        search=data_args.search,
-        data_folder=data_args.data_folder,
-        split="valid",
-        use_compressed=data_args.use_compressed,
-        max_configs=data_args.max_configs_eval,
-        data_concatenation=data_args.data_concatenation,
-    )
-    val_dataset.scaler = train_dataset.scaler
-    val_dataset.tgt_scaler = train_dataset.tgt_scaler
-
-    if data_args.data_type == "layout":
-        model_cls = LayoutModel
+
+    if data_args.data_type == "tile":
+        model = TileModel(
+            hidden_channels=[int(x) for x in model_args.hidden_channels.split(",")],
+            graph_in=model_args.graph_in,
+            graph_out=model_args.graph_out,
+            hidden_dim=model_args.hidden_dim,
+            dropout=model_args.dropout,
+        )
+        collate_fn = tile_collate_fn
+        compute_metrics = TileComputeMetricsFn(val_dataset.df)
+    else:
+        model = LayoutModel(
+            hidden_channels=[int(x) for x in model_args.hidden_channels.split(",")],
+            graph_in=model_args.graph_in,
+            graph_out=model_args.graph_out,
+            hidden_dim=model_args.hidden_dim,
+            dropout=model_args.dropout,
+            gat_droprate=model_args.gat_dropout,
+            op_embedding_dim=model_args.op_embedding_dim,
+            layout_embedding_dim=model_args.layout_embedding_dim,
+            norm=model_args.norm,
+            use_cross_attn=model_args.use_cross_attn,
+        )
         collate_fn = layout_collate_fn
         compute_metrics = LayoutComputeMetricsFn(val_dataset.df)
->>>>>>> 1fe93198
-
-    else:
-        val_dataset.cfg_scaler = train_dataset.cfg_scaler
-        model_cls = TileModel
-        collate_fn = tile_collate_fn
-        compute_metrics = TileComputeMetricsFn(val_dataset.df)
-    
-    model = model_cls(
-        hidden_channels=[int(x) for x in model_args.hidden_channels.split(",")],
-        graph_in=model_args.graph_in,
-        graph_out=model_args.graph_out,
-        hidden_dim=model_args.hidden_dim,
-        dropout=model_args.dropout,
-        gat_droprate=model_args.gat_dropout,
-        op_embedding_dim=model_args.op_embedding_dim,
-        layout_embedding_dim=model_args.layout_embedding_dim,
-        norm=model_args.norm,
-        use_cross_attn=model_args.use_cross_attn,
-    )
 
     # Initialize trainer
     print("Initializing model...")
@@ -241,7 +239,9 @@
         )
         metric_fn = LayoutComputeMetricsFn(dataset_factory.valid_df, split="valid")
         gts = [
-            metric_fn.df.set_index("file").loc[file.split(":")[-1] + ".npz", "config_runtime"]
+            metric_fn.df.set_index("file").loc[
+                file.split(":")[-1] + ".npz", "config_runtime"
+            ]
             for file in prediction_files
         ]
         metrics = metric_fn((predictions_probs, gts))
@@ -251,7 +251,6 @@
     # Inference
     if training_args.do_predict:
         logger.info("*** Predict ***")
-<<<<<<< HEAD
         prediction_files, predictions_probs, prediction_indices = predict(
             data_args, "test", trainer, dataset_factory, tta=TTA
         )
@@ -265,69 +264,12 @@
             save_dict,
             allow_pickle=True,
         )
-=======
-        # test_dataset = val_dataset
-        test_dataset = dataset_cls(
-            data_type=data_args.data_type,
-            source=data_args.source,
-            search=data_args.search,
-            data_folder=data_args.data_folder,
-            split="test",
-            max_configs=data_args.max_configs_eval,  # note that for model with GraphNorm this matters A LOT. Higher the better
-            use_compressed=data_args.use_compressed,
-        )
-
-        test_dataset.scaler = train_dataset.scaler
-        test_dataset.tgt_scaler = train_dataset.tgt_scaler
-
-        if data_args.data_type == "layout":
-            trainer.compute_metrics = LayoutComputeMetricsFn(test_dataset.df, split="test")
-        else:
-            test_dataset.cfg_scaler = train_dataset.cfg_scaler
-            trainer.compute_metrics = TileComputeMetricsFn(test_dataset.df, split="test")
-
-        logits = trainer.predict(test_dataset).predictions
-
-        predictions = []
-        new_logits = []
-        for e in logits:
-            logit = np.array([x for x in e if x != -100])
-            new_logits.append(logit)
-            predictions.append(np.argsort(logit)[:50])
-        
-        logits = new_logits
-
-        prediction_files = []
-        prediction_indices = []
-        logits_indices = []
-        runtime_indices = []
-        if data_args.data_type == "tile":
-            predictions = [pred[:5] for pred in predictions]
-
-            for file_id, prediction, lg in zip(test_dataset.df["file"], predictions, logits):
-            # for file_id, prediction, rt, lg in zip(test_dataset.df["file"], predictions, test_dataset.df["config_runtime"], logits):
-                prediction_files.append("tile:xla:" + file_id[:-4])
-                prediction_indices.append(";".join([str(int(e)) for e in prediction]))
-                logits_indices.append(lg.tolist())
-                # runtime_indices.append(rt.tolist())
-        else:
-            for file_id, rows in test_dataset.df.groupby("file"):
-                idx = rows.index.tolist()
-                prediction = np.concatenate([predictions[i] for i in idx])
-                prediction = np.argsort(prediction)
-                prediction_files.append(
-                    f"{data_args.data_type}:{data_args.source}:{data_args.search}:" + file_id[:-4]
-                )
-                prediction_indices.append(";".join([str(int(e)) for e in prediction]))
->>>>>>> 1fe93198
 
         # dump to csv files
         submission_df = pd.DataFrame.from_dict(
             {
                 "ID": prediction_files,
                 "TopConfigs": prediction_indices,
-                "logits": logits_indices,
-                # "runtime": runtime_indices,
             }
         )
         if not os.path.exists("outputs_csv"):
