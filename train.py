--- conflicted
+++ resolved
@@ -76,11 +76,8 @@
         split="train",
         scaler=MinMaxScaler(),
         tgt_scaler=StandardScaler(),
-<<<<<<< HEAD
         use_compressed=data_args.use_compressed,
-=======
         max_configs=data_args.max_configs,
->>>>>>> ce9cc773
     )
     val_dataset = dataset_cls(
         data_type=data_args.data_type,
@@ -88,12 +85,8 @@
         search=data_args.search,
         data_folder=data_args.data_folder,
         split="valid",
-<<<<<<< HEAD
-        max_configs=256,
         use_compressed=data_args.use_compressed,
-=======
         max_configs=data_args.max_configs_eval,
->>>>>>> ce9cc773
     )
     if data_args.data_type == "layout":
         val_dataset.scaler = train_dataset.scaler
