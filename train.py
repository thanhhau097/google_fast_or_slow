import logging
import os
import sys

import numpy as np
import pandas as pd
import torch
import transformers
from sklearn.preprocessing import MinMaxScaler, StandardScaler
from transformers import HfArgumentParser, TrainingArguments, set_seed
from transformers.trainer_utils import get_last_checkpoint, is_main_process

from data_args import DataArguments
from dataset import LayoutDataset, TileDataset, layout_collate_fn, tile_collate_fn, DatasetFactory
from engine import CustomTrainer, LayoutComputeMetricsFn, TileComputeMetricsFn
from model import LayoutModel, TileModel, LayoutModel
from model_args import ModelArguments

torch.set_float32_matmul_precision("high")
logger = logging.getLogger(__name__)


def main():
    parser = HfArgumentParser((DataArguments, ModelArguments, TrainingArguments))
    data_args, model_args, training_args = parser.parse_args_into_dataclasses()

    # Detecting last checkpoint.
    last_checkpoint = None
    if (
        os.path.isdir(training_args.output_dir)
        and training_args.do_train
        and not training_args.overwrite_output_dir
    ):
        last_checkpoint = get_last_checkpoint(training_args.output_dir)
        if last_checkpoint is None and len(os.listdir(training_args.output_dir)) > 0:
            raise ValueError(
                f"Output directory ({training_args.output_dir}) already exists and is not empty. "
                "Use --overwrite_output_dir to overcome."
            )
        elif last_checkpoint is not None:
            logger.info(
                f"Checkpoint detected, resuming training at {last_checkpoint}. To avoid this"
                " behavior, change the `--output_dir` or add `--overwrite_output_dir` to train"
                " from scratch."
            )

    # Setup logging
    logging.basicConfig(
        format="%(asctime)s - %(levelname)s - %(name)s -   %(message)s",
        datefmt="%m/%d/%Y %H:%M:%S",
        handlers=[logging.StreamHandler(sys.stdout)],
    )
    logger.setLevel(logging.INFO if is_main_process(training_args.local_rank) else logging.WARN)
    # Set the verbosity to info of the Transformers logger (on main process only):
    if is_main_process(training_args.local_rank):
        # transformers.utils.logging.set_verbosity_info()
        transformers.utils.logging.enable_default_handler()
        transformers.utils.logging.enable_explicit_format()

    # Set seed before initializing model.
    set_seed(training_args.seed)

    # Load dataset
    print("Loading dataset...")

    dataset_factory = DatasetFactory(
        data_type=data_args.data_type,
        source=data_args.source,
        search=data_args.search,
        data_folder=data_args.data_folder,
<<<<<<< HEAD
        split="train",
        scaler=StandardScaler() if data_args.use_standard_scaler else MinMaxScaler(),
=======
        scaler=StandardScaler(),
>>>>>>> 9f455642
        tgt_scaler=StandardScaler(),
        use_compressed=data_args.use_compressed,
        max_configs=data_args.max_configs,
        max_configs_eval=data_args.max_configs_eval,  # note that for models with cross attn this matters A LOT. Higher the better
        data_concatenation=data_args.data_concatenation,
        select_close_runtimes=data_args.select_close_runtimes,
        select_close_runtimes_prob=data_args.select_close_runtimes_prob,
        filter_random_configs=data_args.filter_random_configs,
    )
    train_dataset, val_dataset, test_dataset = dataset_factory.get_datasets()

    if data_args.data_type == "tile":
        model = TileModel(
            hidden_channels=[int(x) for x in model_args.hidden_channels.split(",")],
            graph_in=model_args.graph_in,
            graph_out=model_args.graph_out,
            hidden_dim=model_args.hidden_dim,
            dropout=model_args.dropout,
        )
        collate_fn = tile_collate_fn
        compute_metrics = TileComputeMetricsFn(val_dataset.df)
    else:
        model = LayoutModel(
            hidden_channels=[int(x) for x in model_args.hidden_channels.split(",")],
            graph_in=model_args.graph_in,
            graph_out=model_args.graph_out,
            hidden_dim=model_args.hidden_dim,
            dropout=model_args.dropout,
            gat_droprate=model_args.gat_dropout,
            op_embedding_dim=model_args.op_embedding_dim,
            layout_embedding_dim=model_args.layout_embedding_dim,
            norm=model_args.norm,
            use_cross_attn=model_args.use_cross_attn,
        )
        collate_fn = layout_collate_fn
        compute_metrics = LayoutComputeMetricsFn(val_dataset.df)

    # Initialize trainer
    print("Initializing model...")

    if last_checkpoint is None and model_args.resume is not None:
        logger.info(f"Loading {model_args.resume} ...")
        checkpoint = torch.load(model_args.resume, "cpu")
        if "state_dict" in checkpoint:
            checkpoint = checkpoint.pop("state_dict")
        # checkpoint = {k[6:]: v for k, v in checkpoint.items()}
        model.load_state_dict(checkpoint)

        # if "fc.weight" in checkpoint:
        #     model.fc.load_state_dict(
        #         {"weight": checkpoint["fc.weight"], "bias": checkpoint["fc.bias"]}
        #     )

    device = "cuda" if torch.cuda.is_available() else "cpu"
    model = model.to(device)

    print("Start training...")
    trainer = CustomTrainer(
        model=model,
        args=training_args,
        train_dataset=train_dataset,
        eval_dataset=val_dataset,
        data_collator=collate_fn,
        compute_metrics=compute_metrics,
        data_type=data_args.data_type,
    )

    # Training
    if training_args.do_train:
        checkpoint = last_checkpoint if last_checkpoint else None
        train_result = trainer.train(resume_from_checkpoint=checkpoint)
        metrics = train_result.metrics
        trainer.save_model()
        trainer.log_metrics("train", metrics)
        trainer.save_metrics("train", metrics)
        trainer.save_state()

    # Evaluation
    if training_args.do_eval:
        logger.info("*** Evaluate ***")
        metrics = trainer.evaluate()
        trainer.log_metrics("eval", metrics)
        trainer.save_metrics("eval", metrics)

    # Inference
    if training_args.do_predict:
        logger.info("*** Predict ***")
        if data_args.data_type == "layout":
            trainer.compute_metrics = LayoutComputeMetricsFn(test_dataset.df, split="test")
        else:
            trainer.compute_metrics = TileComputeMetricsFn(test_dataset.df, split="test")

        predictions = trainer.predict(test_dataset).predictions

        new_predictions = []
        for e in predictions:
            # only get top 5
            new_predictions.append(np.array([x for x in e if x != -100]))

        predictions = new_predictions

        prediction_files = []
        prediction_indices = []
        if data_args.data_type == "tile":
            predictions = [pred[:5] for pred in predictions]

            for file_id, prediction in zip(test_dataset.df["file"], predictions):
                prediction_files.append("tile:xla:" + file_id[:-4])
                prediction_indices.append(";".join([str(int(e)) for e in prediction]))
        else:
            for file_id, rows in test_dataset.df.groupby("file"):
                idx = rows.index.tolist()
                prediction = np.concatenate([predictions[i] for i in idx])
                prediction = np.argsort(prediction)
                prediction_files.append(
                    f"{data_args.data_type}:{data_args.source}:{data_args.search}:" + file_id[:-4]
                )
                prediction_indices.append(";".join([str(int(e)) for e in prediction]))

        # dump to csv files
        submission_df = pd.DataFrame.from_dict(
            {
                "ID": prediction_files,
                "TopConfigs": prediction_indices,
            }
        )
        if not os.path.exists("outputs_csv"):
            os.makedirs("outputs_csv")

        if data_args.data_type == "tile":
            submission_df.to_csv(
                os.path.join("outputs_csv", "tile:xla:submission.csv"), index=False
            )
        else:
            submission_df.to_csv(
                os.path.join(
                    "outputs_csv",
                    f"{data_args.data_type}:{data_args.source}:{data_args.search}:submission.csv",
                ),
                index=False,
            )


if __name__ == "__main__":
    main()<|MERGE_RESOLUTION|>--- conflicted
+++ resolved
@@ -68,12 +68,7 @@
         source=data_args.source,
         search=data_args.search,
         data_folder=data_args.data_folder,
-<<<<<<< HEAD
-        split="train",
-        scaler=StandardScaler() if data_args.use_standard_scaler else MinMaxScaler(),
-=======
         scaler=StandardScaler(),
->>>>>>> 9f455642
         tgt_scaler=StandardScaler(),
         use_compressed=data_args.use_compressed,
         max_configs=data_args.max_configs,
